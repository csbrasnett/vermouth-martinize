--- conflicted
+++ resolved
@@ -176,14 +176,8 @@
         mappings=mappings,
         to_ff=to_ff,
         delete_unknown=delete_unknown,
-<<<<<<< HEAD
-        attribute_keep=("cgsecstruct", "chain", "aasecstruct", "resname"),
+        attribute_keep=("cgsecstruct", "chain", "aasecstruct", "resname", "stash"),
         attribute_must=("resname", "atype"),
-        attribute_stash=("resid",),
-=======
-        attribute_keep=("cgsecstruct", "chain", "secstruct", "stash"),
-        attribute_must=("resname",),
->>>>>>> 80c692af
     ).run_system(system)
     LOGGER.info("Averaging the coordinates.", type="step")
     vermouth.DoAverageBead(ignore_missing_graphs=True).run_system(system)
